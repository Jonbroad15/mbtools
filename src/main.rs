//---------------------------------------------------------
// Copyright 2021 Ontario Institute for Cancer Research
// Written by Jared Simpson (jared.simpson@oicr.on.ca)
//---------------------------------------------------------
extern crate clap;
use std::time::{Instant};
use hashbrown::{HashMap};
use itertools::Itertools;
use clap::{Arg, App, SubCommand, value_t};
use rust_htslib::{bam, faidx, bam::Read, bam::record::Aux, bam::record::Cigar::*, bam::ext::BamRecordExtensions};
use bio::alphabets;
use intervaltree::IntervalTree;
use core::ops::Range;
use std::collections::HashSet;
use rand::prelude::*; 

//
pub struct AlignedPair
{
    reference_index: usize,
    read_index: usize
}

fn calculate_aligned_pairs(record: &bam::Record) -> Vec::<AlignedPair> {
    let mut aligned_pairs = Vec::<AlignedPair>::new();

    let mut current_read_index :usize = 0;
    let mut current_reference_index :usize = record.pos() as usize;

    let cigar = record.cigar();
    if cigar.leading_hardclips() > 0 || cigar.trailing_hardclips() > 0 {
        eprintln!("Error: cannot process alignments with hardclips");
        std::process::exit(1);
    }

    for c in cigar.iter() {

        let (aligned, reference_stride, read_stride) = match *c {
            Match(_) | Equal(_) | Diff(_) => (true, 1, 1),
            Del(_) => (false, 1, 0),
            Ins(_) => (false, 0, 1),
            SoftClip(_) => (false, 0, 1),
            HardClip(_) | Pad(_) => (false, 0, 0),
            RefSkip(_) => (false, 1, 0)
        };

        for _i in 0 .. c.len() {
            if aligned {
                aligned_pairs.push( AlignedPair{reference_index:current_reference_index, read_index:current_read_index} );
            }

            current_reference_index += reference_stride;
            current_read_index += read_stride;
        }
    }
    aligned_pairs
}

// fill in call indices/modification probabilities
// so it has an entry for every position in canonical indices
fn fill_untagged_bases(canonical_indices: &Vec<usize>,
                       read_to_reference_map: HashMap::<usize, usize>,
                       calls: &mut Vec<ModificationCall>)
{
    let mut curr_mod_index = 0;
    let tmp_calls = calls.clone();

    calls.clear();

    for i in 0 .. canonical_indices.len() {

        let mut call = ModificationCall {
            read_index: canonical_indices[i],
            modification_probability: 0.0,
            reference_index: read_to_reference_map.get(&canonical_indices[i]).cloned()
        };

        if curr_mod_index < tmp_calls.len() && canonical_indices[i] == tmp_calls[curr_mod_index].read_index {
            // copy probability
            call.modification_probability = tmp_calls[curr_mod_index].modification_probability;
            curr_mod_index += 1;
        } 
        calls.push(call);
    }

    assert_eq!(curr_mod_index, tmp_calls.len());
}

// 
#[derive(Copy, Clone)]
pub struct ModificationCall
{
    read_index: usize,
    modification_probability: f64,
    reference_index: Option<usize>
}

impl ModificationCall
{
    pub fn is_modified(self) -> bool {
        return self.modification_probability > 0.5;
    }

    pub fn get_probability_correct(self) -> f64 {
        let p = if self.is_modified() { self.modification_probability } else { 1.0 - self.modification_probability };
        return p
    }

    pub fn is_confident(self, threshold: f64) -> bool {
        self.get_probability_correct() > threshold
    }
}

// struct storing the modifications 
pub struct ReadModifications
{
    canonical_base: char,
    modified_base: char,
    strand: char,
    modification_calls: Vec<ModificationCall>
}

impl ReadModifications
{
    pub fn from_bam_record(record: &bam::Record) -> Option<Self> {
        
        // records that are missing the SEQ field cannot be processed
        if record.seq().len() == 0 {
            return None;
        }

        let mut rm = ReadModifications {
            canonical_base: 'x',
            modified_base: 'x',
            strand: '+',
            modification_calls: vec![]
        };

        // this SEQ is in the same orientation as the reference,
        // revcomp it here to make it the original orientation that the instrument read
        let mut instrument_read_seq = record.seq().as_bytes();
        if record.is_reverse() {
            instrument_read_seq = alphabets::dna::revcomp(instrument_read_seq);
            rm.strand = '-';
        }

        // do I need to nest these?
        if let Ok(Aux::String(mm_str)) = record.aux(b"Mm") {
            if let Ok(Aux::ArrayU8(probability_array)) = record.aux(b"Ml") {

                // TODO: handle multiple mods
                if mm_str.matches(';').count() != 1 {
                    return None;
                }

                let first_mod_str = mm_str.split(';').next().unwrap();
                let mod_meta = first_mod_str.split(',').next().unwrap().as_bytes();

                rm.canonical_base = mod_meta[0] as char;
                rm.modified_base = mod_meta[2] as char;
                let mut assume_canonical = true;
                let optional_flag_idx = mod_meta.len() - 1;
                if mod_meta[optional_flag_idx] as char == '?' {
                    assume_canonical = false;
                }

                // calculate the index of each canonical base in the read
                // ACTACATA -> (1,4) if C is canonical
                let mut canonical_indices = Vec::<usize>::new();
                for (index, base) in instrument_read_seq.iter().enumerate() {
                    if *base as char == rm.canonical_base {
                        canonical_indices.push(index);
                    }
                }
                
                // make a map from read positions to where they map on the reference genome
                let mut read_to_reference_map = HashMap::<usize, usize>::new();

                // aligned_pairs stores the index of the read along SEQ, which may be
                // reverse complemented. switch the coordinates here to be the original
                // sequencing direction to be consistent with the Mm/Ml tag.
                let mut aligned_pairs = calculate_aligned_pairs(record);
                let seq_len = instrument_read_seq.len();
                if record.is_reverse() {
                    for t in &mut aligned_pairs {
                        t.read_index = seq_len - t.read_index - 1;
                    }
                }

                for t in &aligned_pairs {
                    read_to_reference_map.insert(t.read_index, t.reference_index);
                }

                // parse the modification string and transform it into indices in the read
                let mut canonical_count : usize = 0;

                for (token, encoded_probability) in first_mod_str.split(',').skip(1).zip(probability_array.iter()) {
                    canonical_count += token.parse::<usize>().unwrap();
                    let i = canonical_indices[canonical_count];
                    
                    let call = ModificationCall {
                        read_index: i,
                        modification_probability: encoded_probability as f64 / 255.0,
                        reference_index: read_to_reference_map.get(&i).cloned()
                    };

                    rm.modification_calls.push(call);
                    canonical_count += 1;
                }

                if assume_canonical {
                    fill_untagged_bases(&mut canonical_indices, read_to_reference_map, &mut rm.modification_calls);
                }
            }
        }

        //println!("Parsed {} -> {} modifications for {}\n{}", rm.canonical_base, rm.modified_base, qname, std::str::from_utf8(&modified_seq).unwrap());
        Some(rm)
    }
}

fn main() {
    let matches = App::new("mbtools")
        .version("0.1")
        .author("Jared Simpson <jared.simpson@oicr.on.ca>")
        .about("Toolkit for working with modification bam files")
        .subcommand(SubCommand::with_name("reference-frequency")
                .about("calculate the frequency of modified bases per position of the genome")
                .arg(Arg::with_name("collapse-strands")
                    .short("c")
                    .long("collapse-strands")
                    .takes_value(false)
                    .help("merge the calls for the forward and negative strand into a single value"))
                .arg(Arg::with_name("probability-threshold")
                    .short("t")
                    .long("probability-threshold")
                    .takes_value(true)
                    .help("only use calls where the probability of being modified/not modified is at least t"))
                .arg(Arg::with_name("input-bam")
                    .required(true)
                    .index(1)
                    .help("the input bam file to process"))
                .arg(Arg::with_name("subsample")
                     .short("s")
                     .long("subsample")
                     .takes_value(true)
                     .help("subsample alignment file"))
        .subcommand(SubCommand::with_name("read-frequency")
                .about("calculate the frequency of modified bases per read")
                .arg(Arg::with_name("probability-threshold")
                    .short("t")
                    .long("probability-threshold")
                    .takes_value(true)
                    .help("only use calls where the probability of being modified/not modified is at least t"))
                .arg(Arg::with_name("input-bam")
                    .required(true)
                    .index(1)
                    .help("the input bam file to process")))
        .subcommand(SubCommand::with_name("region-frequency")
                .about("calculate the frequency of modified bases for regions provided within the BED file")
                .arg(Arg::with_name("probability-threshold")
                    .short("t")
                    .long("probability-threshold")
                    .takes_value(true)
                    .help("only use calls where the probability of being modified/not modified is at least t"))
                .arg(Arg::with_name("reference-genome")
                    .short("g")
                    .long("reference-genome")
                    .takes_value(true)
                    .required(false)
                    .help("path to reference genome"))
                .arg(Arg::with_name("cpg")
                    .long("cpg")
                    .takes_value(false)
                    .required(false)
                    .help("only include calls at CpG dinucleotides"))
                .arg(Arg::with_name("region-bed")
                    .short("r")
                    .long("region-bed")
                    .takes_value(true)
                    .required(true)
                    .help("bed file containing the regions to calculate modification frequencies for"))
                .arg(Arg::with_name("classification-threshold")
                    .short("c")
                    .long("classification-threshold")
                    .takes_value(true)
                    .help("threshold to classify reads as U/X/M using Loyfer criteria"))
                .arg(Arg::with_name("classification-min-sites")
                    .short("m")
                    .long("classification-min-sites")
                    .takes_value(true)
                    .help("minimum number of sites needed to classify a read"))
                .arg(Arg::with_name("input-bam")
                    .required(true)
                    .index(1)
                    .help("the input bam file to process"))
                .arg(Arg::with_name("subsample")
                     .short("s")
                     .long("subsample")
                     .takes_value(true)
                     .help("subsample alignment file"))
        .get_matches();

    // TODO: set to nanopolish default LLR
    let calling_threshold = value_t!(matches, "probability-threshold", f64).unwrap_or(0.8);

    if let Some(matches) = matches.subcommand_matches("reference-frequency") {

<<<<<<< HEAD
        // TODO: set to nanopolish default LLR
        let threshold = value_t!(matches, "probability-threshold", f64).unwrap_or(0.8);
        let subsample = value_t!(matches, "subsample", f64).unwrap_or(1.0);
        calculate_reference_frequency(threshold,
=======
        calculate_reference_frequency(calling_threshold,
>>>>>>> 5cfed608
                                      matches.is_present("collapse-strands"),
                                      matches.value_of("input-bam").unwrap(),
                                      subsample)
    }
    
    if let Some(matches) = matches.subcommand_matches("read-frequency") {

        // TODO: set to nanopolish default LLR
        calculate_read_frequency(calling_threshold,
                                 matches.value_of("input-bam").unwrap())
    }

    if let Some(matches) = matches.subcommand_matches("region-frequency") {

        // TODO: set to nanopolish default LLR
<<<<<<< HEAD
        let threshold = value_t!(matches, "probability-threshold", f64).unwrap_or(0.8);
        let subsample = value_t!(matches, "subsample", f64).unwrap_or(1.0);
        calculate_region_frequency(threshold,
                                   matches.value_of("region-bed").unwrap(),
                                   matches.value_of("input-bam").unwrap(),
                                   matches.is_present("cpg"),
                                   matches.value_of("reference-genome").unwrap_or(""),
                                   subsample)
=======
        let classification_threshold = value_t!(matches, "classification-threshold", f64).unwrap_or(0.25);
        let classification_min_sites = value_t!(matches, "classification-min-sites", usize).unwrap_or(4);
        calculate_region_frequency(calling_threshold,
                                   classification_threshold,
                                   classification_min_sites,
                                   matches.value_of("region-bed").unwrap(),
                                   matches.value_of("input-bam").unwrap(),
                                   matches.is_present("cpg"),
                                   matches.value_of("reference-genome").unwrap_or(""))
>>>>>>> 5cfed608
    }
}

fn calculate_reference_frequency(threshold: f64,
                                collapse_strands: bool,
                                input_bam: &str,
                                subsample: f64) {
    eprintln!("calculating modification frequency with t:{} on file {}", threshold, input_bam);

    let mut bam = bam::Reader::from_path(input_bam).expect("Could not read input bam file:");
    let header = bam::Header::from_template(bam.header());

    // map from (tid, position, strand) -> (methylated_reads, total_reads)
    let mut reference_modifications = HashMap::<(i32, usize, char), (usize, usize)>::new();

    //
    let mut rng = rand::thread_rng();
    let start = Instant::now();
    let mut reads_processed = 0;
    for r in bam.records() {
        let record = r.unwrap();

        // Downsample coverage by randomly skipping reads
        let y: f64 = rng.gen(); // generates a float between 0 and 1
        if y > subsample { 
            continue;
        }

        if let Some(rm) = ReadModifications::from_bam_record(&record) {
            
            for call in rm.modification_calls {
                if call.is_confident(threshold) && call.reference_index.is_some() {
                    let mut reference_position = call.reference_index.unwrap().clone();
                    let mut strand = rm.strand;
                    if collapse_strands && strand == '-' {
                        reference_position -= 1; // TODO: this only works for CpG
                        strand = '+';
                    }
                    let mut e = reference_modifications.entry( (record.tid(), reference_position, strand) ).or_insert( (0, 0) );
                    (*e).0 += call.is_modified() as usize;
                    (*e).1 += 1;
                }
            }
        }

        reads_processed += 1;
    }

    //
    let mut sum_reads = 0;
    let mut sum_modified = 0;

    let header_view = bam::HeaderView::from_header(&header);
    println!("chromosome\tposition\tstrand\tmodified_reads\ttotal_reads\tmodified_frequency");
    for key in reference_modifications.keys().sorted() {
        let (tid, position, strand) = key;
        let contig = String::from_utf8_lossy(header_view.tid2name(*tid as u32));
        let (modified_reads, total_reads) = reference_modifications.get( key ).unwrap();
        println!("{}\t{}\t{}\t{}\t{}\t{:.3}", contig, position, strand, modified_reads, total_reads, *modified_reads as f64 / *total_reads as f64);
    
        sum_reads += total_reads;
        sum_modified += modified_reads;
    }
    
    let mean_depth = sum_reads as f64 / reference_modifications.keys().len() as f64;
    let mean_frequency = sum_modified as f64 / sum_reads as f64;
    eprintln!("Processed {} reads in {:?}. Mean depth: {:.2} mean modification frequency: {:.2}", reads_processed, start.elapsed(), mean_depth, mean_frequency);
}

fn calculate_read_frequency(threshold: f64, input_bam: &str) {
    eprintln!("calculating read modifications with t:{} on file {}", threshold, input_bam);

    let mut bam = bam::Reader::from_path(input_bam).expect("Could not read input bam file:");
    let header_view = bam.header().clone();

    //
    let start = Instant::now();
    let mut reads_processed = 0;
    println!("read_name\tchromosome\tstart_position\tend_position\talignment_length\tstrand\tmapping_quality\ttotal_calls\tmodified_calls\tmodification_frequency");

    let mut summary_total = 0;
    let mut summary_modified = 0;

    for r in bam.records() {
        let record = r.unwrap();

        if record.is_unmapped() {
            continue;
        }

        let mut total_calls = 0;
        let mut total_modified = 0;

        if let Some(rm) = ReadModifications::from_bam_record(&record) {

            for call in rm.modification_calls {
                if call.is_confident(threshold) {
                    total_calls += 1;
                    total_modified += call.is_modified() as usize;
                }
            }
        }

        let qname = std::str::from_utf8(record.qname()).unwrap();
        let strand = if record.is_reverse() { '-' } else { '+' };
        let mod_frequency = if total_calls > 0 { total_modified as f64 / total_calls as f64 } else { f64::NAN };
        let contig = String::from_utf8_lossy(header_view.tid2name(record.tid() as u32));
        let start_position = record.pos();
        let end_position = record.reference_end();
        let alignment_length = end_position - start_position + 1;
        println!("{}\t{}\t{}\t{}\t{}\t{}\t{}\t{}\t{}\t{:.2}", 
            qname, contig, record.pos(), end_position, alignment_length, 
            strand, record.mapq(), total_calls, total_modified, mod_frequency);
    
        // for the ending summary line
        reads_processed += 1;
        summary_total += total_calls;
        summary_modified += total_modified;
    }
    
    let summary_frequency = if summary_total > 0 { summary_modified as f64 / summary_total as f64 } else { f64::NAN };
    eprintln!("Processed {} reads in {:?}. Mean modification frequency: {:.2}", reads_processed, start.elapsed(), summary_frequency);
}

<<<<<<< HEAD
fn calculate_region_frequency(threshold: f64, region_bed: &str, input_bam: &str, filter_to_cpg: bool, reference_genome: &str,
                                subsample: f64) {
=======
struct RegionStats {
    chromosome: String,
    start: usize,
    end: usize,
    mod_calls: usize,
    total_calls: usize,
    called_reads: usize,
    total_prob: f64,
    u_reads: usize,
    m_reads: usize,
    x_reads: usize
}

fn calculate_region_frequency(call_threshold: f64, 
                              classification_threshold: f64, 
                              classification_min_sites: usize, 
                              region_bed: &str, 
                              input_bam: &str, 
                              filter_to_cpg: bool, 
                              reference_genome: &str) {
>>>>>>> 5cfed608
    eprintln!("calculating modification frequency for regions from {} on file {}", region_bed, input_bam);
    let faidx = match filter_to_cpg {
        true => Some(faidx::Reader::from_path(reference_genome).expect("Could not read reference genome:")),
        false => None
    };
    
    let mut bam = bam::Reader::from_path(input_bam).expect("Could not read input bam file:");
    let header = bam::Header::from_template(bam.header());
    let header_view = bam::HeaderView::from_header(&header);

    // read bed file into a data structure we can use to make intervaltrees from
    // this maps from tid to a vector of intervals, with an interval index for each
    let mut bed_reader = csv::ReaderBuilder::new().delimiter(b'\t').from_path(region_bed).expect("Could not open bed file");
    let mut region_desc_by_chr = HashMap::<u32, Vec<(Range<usize>, usize)>>::new();

    // this stores the modified/total counts for each interval
    let mut region_data = Vec::new();

    for r in bed_reader.records() {
        let record = r.expect("Could not parse bed record");
        if let Some(tid) = header_view.tid(record[0].as_bytes()) {
            let start: usize = record[1].parse().unwrap();
            let end: usize = record[2].parse().unwrap();

            let region_desc = region_desc_by_chr.entry(tid).or_insert( Vec::new() );
            region_desc.push( (start..end, region_data.len()) );
<<<<<<< HEAD
            region_data.push( (record[0].to_string(), start, end, 0, 0, 0) );
=======
            let init = RegionStats {
                chromosome: record[0].to_string(),
                start: start,
                end: end,
                mod_calls: 0,
                total_calls: 0,
                called_reads: 0,
                total_prob: 0.0,
                u_reads: 0,
                m_reads: 0,
                x_reads: 0 
            };
            region_data.push( init );
>>>>>>> 5cfed608
        }
    }

    // build tid -> intervaltree map
    // the intervaltree allows us to look up an interval_idx for a given chromosome and position
    let mut interval_trees = HashMap::<u32, IntervalTree<usize, usize>>::new();
    for (tid, region_desc) in region_desc_by_chr {
        interval_trees.insert(tid, region_desc.iter().cloned().collect());
    }

    let mut curr_chromosome_id = -1;
    let mut curr_chromosome_seq = String::new();
    let mut curr_chromosome_length = 0;

    //
    let mut rng = rand::thread_rng();
    let start = Instant::now();
    let mut reads_processed = 0;
    for r in bam.records() {
        let record = r.unwrap();
        if record.is_unmapped() {
            continue
        }

<<<<<<< HEAD
        // Downsample coverage by randomly skipping reads
        let y: f64 = rng.gen(); // generates a float between 0 and 1
        if y > subsample { 
            continue;
        }
=======
>>>>>>> 5cfed608
        // if this record is on a chromosome we don't have in memory, load it
        if filter_to_cpg && record.tid() != curr_chromosome_id {
            let contig = String::from_utf8_lossy(header_view.tid2name(record.tid() as u32));
            curr_chromosome_length = header_view.target_len(record.tid() as u32).unwrap() as usize;
<<<<<<< HEAD

            curr_chromosome_id = record.tid();
            curr_chromosome_seq = faidx.as_ref().expect("faidx not found").fetch_seq_string(contig, 0, curr_chromosome_length).unwrap();
            curr_chromosome_seq.make_ascii_uppercase();
            
=======
            
            curr_chromosome_id = record.tid();
            curr_chromosome_seq = faidx.as_ref().expect("faidx not found").fetch_seq_string(contig, 0, curr_chromosome_length).unwrap();
            curr_chromosome_seq.make_ascii_uppercase();
            
>>>>>>> 5cfed608
        }

        if let Some(rm) = ReadModifications::from_bam_record(&record) {

<<<<<<< HEAD
            // keep track of the intervals that this read spans
            let mut interval_set = HashSet::<usize>::new();
                        
=======
            // keep track of read-level stats per interval
            let mut read_stats_by_interval = HashMap::new();
                     
>>>>>>> 5cfed608
            for call in rm.modification_calls {
                if call.is_confident(call_threshold) && call.reference_index.is_some() {
                    let reference_position = call.reference_index.unwrap().clone();
                    
                    // For the cpg filter
                    let mut motif_position = reference_position;
<<<<<<< HEAD
                    if rm.strand == '-' {
=======
                    if rm.strand == '-' && reference_position > 0 {
>>>>>>> 5cfed608
                        motif_position -= 1;
                    }

                    // 
                    if filter_to_cpg && 
<<<<<<< HEAD
=======
                        ( rm.strand == '+' || reference_position > 0 ) &&
>>>>>>> 5cfed608
                        motif_position < curr_chromosome_length - 1 && 
                        &curr_chromosome_seq[motif_position..motif_position+2] != "CG" {
                        continue
                    }
                    //eprintln!("sub: {}", reference_subseq);

                    if let Some(tree) = interval_trees.get( &(record.tid() as u32)) {
                        for element in tree.query_point(reference_position) {
                            let interval_idx = element.value;
<<<<<<< HEAD
                            region_data[interval_idx].3 += call.is_modified() as usize;
                            region_data[interval_idx].4 += 1;
                            interval_set.insert(interval_idx);
                        }
                    }
                }
            }

            for idx in interval_set {
                region_data[idx].5 += 1;
=======
                            
                            let is = &mut read_stats_by_interval.entry(interval_idx).or_insert( (0, 0, 0.0) );
                            is.0 += call.is_modified() as usize;
                            is.1 += 1;
                            is.2 += call.get_probability_correct();
                        }
                    }
                }
            }
            
            for (idx, read_data) in read_stats_by_interval {
                let data = &mut region_data[idx];
                data.mod_calls += read_data.0;
                data.total_calls += read_data.1;
                data.total_prob += read_data.2;

                data.called_reads += (read_data.1 > 0) as usize;
            
                if read_data.1 >= classification_min_sites {
                    let f = read_data.0 as f64 / read_data.1 as f64;
                    if f < classification_threshold {
                        data.u_reads += 1;
                    } else if f > (1.0 - classification_threshold)  {
                        data.m_reads += 1;
                    } else {
                        data.x_reads += 1;   
                    }
                }
>>>>>>> 5cfed608
            }
        }

        reads_processed += 1;
    }

<<<<<<< HEAD
    println!("chromosome\tstart\tend\tnum_called_reads\tmodified_calls\ttotal_calls\tmodification_frequency");
    for d in region_data {
        let f = d.3 as f64 / d.4 as f64;
        println!("{}\t{}\t{}\t{}\t{}\t{}\t{:.3}", d.0, d.1, d.2, d.5, d.3, d.4, f);
=======
    println!("chromosome\tstart\tend\tnum_called_reads\tmodified_calls\ttotal_calls\tmodification_frequency\tmean_probability_correct\tu_reads\tm_reads\tx_reads");
    for d in region_data {
        let f = d.mod_calls as f64 / d.total_calls as f64;
        let p = d.total_prob as f64 / d.total_calls as f64;
        println!("{}\t{}\t{}\t{}\t{}\t{}\t{:.3}\t{:.3}\t{}\t{}\t{}", 
            d.chromosome, d.start, d.end, d.called_reads, d.mod_calls, d.total_calls, f, p, d.u_reads, d.m_reads, d.x_reads);
>>>>>>> 5cfed608
    }
    eprintln!("Processed {} reads in {:?}", reads_processed, start.elapsed());
}
<|MERGE_RESOLUTION|>--- conflicted
+++ resolved
@@ -244,7 +244,7 @@
                      .short("s")
                      .long("subsample")
                      .takes_value(true)
-                     .help("subsample alignment file"))
+                     .help("subsample alignment file")))
         .subcommand(SubCommand::with_name("read-frequency")
                 .about("calculate the frequency of modified bases per read")
                 .arg(Arg::with_name("probability-threshold")
@@ -298,7 +298,7 @@
                      .short("s")
                      .long("subsample")
                      .takes_value(true)
-                     .help("subsample alignment file"))
+                     .help("subsample alignment file")))
         .get_matches();
 
     // TODO: set to nanopolish default LLR
@@ -306,14 +306,10 @@
 
     if let Some(matches) = matches.subcommand_matches("reference-frequency") {
 
-<<<<<<< HEAD
         // TODO: set to nanopolish default LLR
         let threshold = value_t!(matches, "probability-threshold", f64).unwrap_or(0.8);
         let subsample = value_t!(matches, "subsample", f64).unwrap_or(1.0);
         calculate_reference_frequency(threshold,
-=======
-        calculate_reference_frequency(calling_threshold,
->>>>>>> 5cfed608
                                       matches.is_present("collapse-strands"),
                                       matches.value_of("input-bam").unwrap(),
                                       subsample)
@@ -329,26 +325,17 @@
     if let Some(matches) = matches.subcommand_matches("region-frequency") {
 
         // TODO: set to nanopolish default LLR
-<<<<<<< HEAD
-        let threshold = value_t!(matches, "probability-threshold", f64).unwrap_or(0.8);
-        let subsample = value_t!(matches, "subsample", f64).unwrap_or(1.0);
-        calculate_region_frequency(threshold,
-                                   matches.value_of("region-bed").unwrap(),
-                                   matches.value_of("input-bam").unwrap(),
-                                   matches.is_present("cpg"),
-                                   matches.value_of("reference-genome").unwrap_or(""),
-                                   subsample)
-=======
         let classification_threshold = value_t!(matches, "classification-threshold", f64).unwrap_or(0.25);
         let classification_min_sites = value_t!(matches, "classification-min-sites", usize).unwrap_or(4);
+        let subsample = value_t!(matches, "subsample", f64).unwrap_or(1.0);
         calculate_region_frequency(calling_threshold,
                                    classification_threshold,
                                    classification_min_sites,
                                    matches.value_of("region-bed").unwrap(),
                                    matches.value_of("input-bam").unwrap(),
                                    matches.is_present("cpg"),
-                                   matches.value_of("reference-genome").unwrap_or(""))
->>>>>>> 5cfed608
+                                   matches.value_of("reference-genome").unwrap_or(""),
+                                   subsample)
     }
 }
 
@@ -473,10 +460,6 @@
     eprintln!("Processed {} reads in {:?}. Mean modification frequency: {:.2}", reads_processed, start.elapsed(), summary_frequency);
 }
 
-<<<<<<< HEAD
-fn calculate_region_frequency(threshold: f64, region_bed: &str, input_bam: &str, filter_to_cpg: bool, reference_genome: &str,
-                                subsample: f64) {
-=======
 struct RegionStats {
     chromosome: String,
     start: usize,
@@ -496,8 +479,8 @@
                               region_bed: &str, 
                               input_bam: &str, 
                               filter_to_cpg: bool, 
-                              reference_genome: &str) {
->>>>>>> 5cfed608
+                              reference_genome: &str,
+                              subsample: f64) {
     eprintln!("calculating modification frequency for regions from {} on file {}", region_bed, input_bam);
     let faidx = match filter_to_cpg {
         true => Some(faidx::Reader::from_path(reference_genome).expect("Could not read reference genome:")),
@@ -524,9 +507,6 @@
 
             let region_desc = region_desc_by_chr.entry(tid).or_insert( Vec::new() );
             region_desc.push( (start..end, region_data.len()) );
-<<<<<<< HEAD
-            region_data.push( (record[0].to_string(), start, end, 0, 0, 0) );
-=======
             let init = RegionStats {
                 chromosome: record[0].to_string(),
                 start: start,
@@ -540,7 +520,6 @@
                 x_reads: 0 
             };
             region_data.push( init );
->>>>>>> 5cfed608
         }
     }
 
@@ -565,64 +544,39 @@
             continue
         }
 
-<<<<<<< HEAD
         // Downsample coverage by randomly skipping reads
         let y: f64 = rng.gen(); // generates a float between 0 and 1
         if y > subsample { 
             continue;
         }
-=======
->>>>>>> 5cfed608
-        // if this record is on a chromosome we don't have in memory, load it
         if filter_to_cpg && record.tid() != curr_chromosome_id {
             let contig = String::from_utf8_lossy(header_view.tid2name(record.tid() as u32));
             curr_chromosome_length = header_view.target_len(record.tid() as u32).unwrap() as usize;
-<<<<<<< HEAD
-
-            curr_chromosome_id = record.tid();
-            curr_chromosome_seq = faidx.as_ref().expect("faidx not found").fetch_seq_string(contig, 0, curr_chromosome_length).unwrap();
-            curr_chromosome_seq.make_ascii_uppercase();
-            
-=======
             
             curr_chromosome_id = record.tid();
             curr_chromosome_seq = faidx.as_ref().expect("faidx not found").fetch_seq_string(contig, 0, curr_chromosome_length).unwrap();
             curr_chromosome_seq.make_ascii_uppercase();
             
->>>>>>> 5cfed608
         }
 
         if let Some(rm) = ReadModifications::from_bam_record(&record) {
 
-<<<<<<< HEAD
-            // keep track of the intervals that this read spans
-            let mut interval_set = HashSet::<usize>::new();
-                        
-=======
             // keep track of read-level stats per interval
             let mut read_stats_by_interval = HashMap::new();
                      
->>>>>>> 5cfed608
             for call in rm.modification_calls {
                 if call.is_confident(call_threshold) && call.reference_index.is_some() {
                     let reference_position = call.reference_index.unwrap().clone();
                     
                     // For the cpg filter
                     let mut motif_position = reference_position;
-<<<<<<< HEAD
-                    if rm.strand == '-' {
-=======
                     if rm.strand == '-' && reference_position > 0 {
->>>>>>> 5cfed608
                         motif_position -= 1;
                     }
 
                     // 
                     if filter_to_cpg && 
-<<<<<<< HEAD
-=======
                         ( rm.strand == '+' || reference_position > 0 ) &&
->>>>>>> 5cfed608
                         motif_position < curr_chromosome_length - 1 && 
                         &curr_chromosome_seq[motif_position..motif_position+2] != "CG" {
                         continue
@@ -632,18 +586,6 @@
                     if let Some(tree) = interval_trees.get( &(record.tid() as u32)) {
                         for element in tree.query_point(reference_position) {
                             let interval_idx = element.value;
-<<<<<<< HEAD
-                            region_data[interval_idx].3 += call.is_modified() as usize;
-                            region_data[interval_idx].4 += 1;
-                            interval_set.insert(interval_idx);
-                        }
-                    }
-                }
-            }
-
-            for idx in interval_set {
-                region_data[idx].5 += 1;
-=======
                             
                             let is = &mut read_stats_by_interval.entry(interval_idx).or_insert( (0, 0, 0.0) );
                             is.0 += call.is_modified() as usize;
@@ -672,26 +614,18 @@
                         data.x_reads += 1;   
                     }
                 }
->>>>>>> 5cfed608
             }
         }
 
         reads_processed += 1;
     }
 
-<<<<<<< HEAD
-    println!("chromosome\tstart\tend\tnum_called_reads\tmodified_calls\ttotal_calls\tmodification_frequency");
-    for d in region_data {
-        let f = d.3 as f64 / d.4 as f64;
-        println!("{}\t{}\t{}\t{}\t{}\t{}\t{:.3}", d.0, d.1, d.2, d.5, d.3, d.4, f);
-=======
     println!("chromosome\tstart\tend\tnum_called_reads\tmodified_calls\ttotal_calls\tmodification_frequency\tmean_probability_correct\tu_reads\tm_reads\tx_reads");
     for d in region_data {
         let f = d.mod_calls as f64 / d.total_calls as f64;
         let p = d.total_prob as f64 / d.total_calls as f64;
         println!("{}\t{}\t{}\t{}\t{}\t{}\t{:.3}\t{:.3}\t{}\t{}\t{}", 
             d.chromosome, d.start, d.end, d.called_reads, d.mod_calls, d.total_calls, f, p, d.u_reads, d.m_reads, d.x_reads);
->>>>>>> 5cfed608
     }
     eprintln!("Processed {} reads in {:?}", reads_processed, start.elapsed());
 }
